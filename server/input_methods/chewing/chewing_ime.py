--- conflicted
+++ resolved
@@ -528,13 +528,7 @@
     def onCommand(self, commandId, commandType):
         print("onCommand", commandId, commandType)
         # FIXME: We should distinguish left and right click using commandType
-<<<<<<< HEAD
-        
         if commandId == ID_SWITCH_LANG and commandType == COMMAND_LEFT_CLICK:  # 切換中英文模式
-=======
-
-        if commandId == ID_SWITCH_LANG:  # 切換中英文模式
->>>>>>> bee8e998
             self.toggleLanguageMode()
         elif commandId == ID_SWITCH_SHAPE and commandType == COMMAND_LEFT_CLICK:  # 切換全形/半形
             self.toggleShapeMode()
